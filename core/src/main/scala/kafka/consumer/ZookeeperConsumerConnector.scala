/**
 * Licensed to the Apache Software Foundation (ASF) under one or more
 * contributor license agreements.  See the NOTICE file distributed with
 * this work for additional information regarding copyright ownership.
 * The ASF licenses this file to You under the Apache License, Version 2.0
 * (the "License"); you may not use this file except in compliance with
 * the License.  You may obtain a copy of the License at
 *
 *    http://www.apache.org/licenses/LICENSE-2.0
 *
 * Unless required by applicable law or agreed to in writing, software
 * distributed under the License is distributed on an "AS IS" BASIS,
 * WITHOUT WARRANTIES OR CONDITIONS OF ANY KIND, either express or implied.
 * See the License for the specific language governing permissions and
 * limitations under the License.
 */

package kafka.consumer

import java.util.concurrent._
import java.util.concurrent.atomic._
import locks.ReentrantLock
import scala.collection._
import kafka.cluster._
import kafka.utils._
import org.I0Itec.zkclient.exception.ZkNodeExistsException
import java.net.InetAddress
import org.I0Itec.zkclient.{IZkStateListener, IZkChildListener, ZkClient}
import org.apache.zookeeper.Watcher.Event.KeeperState
import java.util.UUID
<<<<<<< HEAD
import kafka.serializer.Decoder
import kafka.common.{ConsumerRebalanceFailedException, InvalidConfigException}
import java.lang.IllegalStateException
import kafka.utils.ZkUtils._
=======
import kafka.serializer._
import kafka.utils.ZkUtils._
import kafka.common._
import kafka.client.ClientUtils
import com.yammer.metrics.core.Gauge
import kafka.api.OffsetRequest
import kafka.metrics._
import kafka.producer.ProducerConfig
>>>>>>> 602acaf4


/**
 * This class handles the consumers interaction with zookeeper
 *
 * Directories:
 * 1. Consumer id registry:
 * /consumers/[group_id]/ids[consumer_id] -> topic1,...topicN
 * A consumer has a unique consumer id within a consumer group. A consumer registers its id as an ephemeral znode
 * and puts all topics that it subscribes to as the value of the znode. The znode is deleted when the client is gone.
 * A consumer subscribes to event changes of the consumer id registry within its group.
 *
 * The consumer id is picked up from configuration, instead of the sequential id assigned by ZK. Generated sequential
 * ids are hard to recover during temporary connection loss to ZK, since it's difficult for the client to figure out
 * whether the creation of a sequential znode has succeeded or not. More details can be found at
 * (http://wiki.apache.org/hadoop/ZooKeeper/ErrorHandling)
 *
 * 2. Broker node registry:
 * /brokers/[0...N] --> { "host" : "host:port",
 *                        "topics" : {"topic1": ["partition1" ... "partitionN"], ...,
 *                                    "topicN": ["partition1" ... "partitionN"] } }
 * This is a list of all present broker brokers. A unique logical node id is configured on each broker node. A broker
 * node registers itself on start-up and creates a znode with the logical node id under /brokers. The value of the znode
 * is a JSON String that contains (1) the host name and the port the broker is listening to, (2) a list of topics that
 * the broker serves, (3) a list of logical partitions assigned to each topic on the broker.
 * A consumer subscribes to event changes of the broker node registry.
 *
 * 3. Partition owner registry:
 * /consumers/[group_id]/owner/[topic]/[broker_id-partition_id] --> consumer_node_id
 * This stores the mapping before broker partitions and consumers. Each partition is owned by a unique consumer
 * within a consumer group. The mapping is reestablished after each rebalancing.
 *
 * 4. Consumer offset tracking:
 * /consumers/[group_id]/offsets/[topic]/[broker_id-partition_id] --> offset_counter_value
 * Each consumer tracks the offset of the latest message consumed for each partition.
 *
 */
private[kafka] object ZookeeperConsumerConnector {
  val shutdownCommand: FetchedDataChunk = new FetchedDataChunk(null, null, -1L)
}

private[kafka] class ZookeeperConsumerConnector(val config: ConsumerConfig,
                                                val enableFetcher: Boolean) // for testing only
<<<<<<< HEAD
        extends ConsumerConnector with ZookeeperConsumerConnectorMBean
        with Logging {
=======
        extends ConsumerConnector with Logging with KafkaMetricsGroup {
>>>>>>> 602acaf4
  private val isShuttingDown = new AtomicBoolean(false)
  private val rebalanceLock = new Object
  private var fetcher: Option[ConsumerFetcherManager] = None
  private var zkClient: ZkClient = null
<<<<<<< HEAD
  private var topicRegistry = new Pool[String, Pool[Partition, PartitionTopicInfo]]
  // topicThreadIdAndQueues : (topic,consumerThreadId) -> queue
  private val topicThreadIdAndQueues = new Pool[Tuple2[String,String], BlockingQueue[FetchedDataChunk]]
  private val scheduler = new KafkaScheduler(1, "Kafka-consumer-autocommit-", false)
=======
  private var topicRegistry = new Pool[String, Pool[Int, PartitionTopicInfo]]
  private val topicThreadIdAndQueues = new Pool[(String,String), BlockingQueue[FetchedDataChunk]]
  private val scheduler = new KafkaScheduler(1)
>>>>>>> 602acaf4
  private val messageStreamCreated = new AtomicBoolean(false)

  private var sessionExpirationListener: ZKSessionExpireListener = null
  private var loadBalancerListener: ZKRebalancerListener = null

  private var wildcardTopicWatcher: ZookeeperTopicEventWatcher = null

  val consumerIdString = {
    var consumerUuid : String = null
    config.consumerId match {
      case Some(consumerId) // for testing only
      => consumerUuid = consumerId
      case None // generate unique consumerId automatically
      => val uuid = UUID.randomUUID()
      consumerUuid = "%s-%d-%s".format(
        InetAddress.getLocalHost.getHostName, System.currentTimeMillis,
        uuid.getMostSignificantBits().toHexString.substring(0,8))
    }
    config.groupId + "_" + consumerUuid
  }
<<<<<<< HEAD
  this.logIdent = consumerIdString + " "
=======
  this.logIdent = "[" + consumerIdString + "], "
>>>>>>> 602acaf4

  connectZk()
  createFetcher()
  if (config.autoCommit) {
    scheduler.startup
    info("starting auto committer every " + config.autoCommitIntervalMs + " ms")
    scheduler.scheduleWithRate(autoCommit, "Kafka-consumer-autocommit-", config.autoCommitIntervalMs,
      config.autoCommitIntervalMs, false)
  }

  KafkaMetricsReporter.startReporters(config.props)

  def this(config: ConsumerConfig) = this(config, true)
  
  def createMessageStreams(topicCountMap: Map[String,Int]): Map[String, List[KafkaStream[Array[Byte],Array[Byte]]]] = 
    createMessageStreams(topicCountMap, new DefaultDecoder(), new DefaultDecoder())

  def createMessageStreams[K,V](topicCountMap: Map[String,Int], keyDecoder: Decoder[K], valueDecoder: Decoder[V])
      : Map[String, List[KafkaStream[K,V]]] = {
    if (messageStreamCreated.getAndSet(true))
      throw new RuntimeException(this.getClass.getSimpleName +
                                   " can create message streams at most once")
    consume(topicCountMap, keyDecoder, valueDecoder)
  }

<<<<<<< HEAD
  def createMessageStreams[T](topicCountMap: Map[String,Int],
                              decoder: Decoder[T])
      : Map[String,List[KafkaStream[T]]] = {
    if (messageStreamCreated.getAndSet(true))
      throw new RuntimeException(this.getClass.getSimpleName +
                                   " can create message streams at most once")
    consume(topicCountMap, decoder)
=======
  def createMessageStreamsByFilter[K,V](topicFilter: TopicFilter, 
                                        numStreams: Int, 
                                        keyDecoder: Decoder[K] = new DefaultDecoder(), 
                                        valueDecoder: Decoder[V] = new DefaultDecoder()) = {
    val wildcardStreamsHandler = new WildcardStreamsHandler[K,V](topicFilter, numStreams, keyDecoder, valueDecoder)
    wildcardStreamsHandler.streams
>>>>>>> 602acaf4
  }

  def createMessageStreamsByFilter[T](topicFilter: TopicFilter, numStreams: Int, decoder: Decoder[T]) = {
    val wildcardStreamsHandler = new WildcardStreamsHandler[T](topicFilter, numStreams, decoder)
    wildcardStreamsHandler.streams
  }

  private def createFetcher() {
    if (enableFetcher)
      fetcher = Some(new ConsumerFetcherManager(consumerIdString, config, zkClient))
  }

  private def connectZk() {
    info("Connecting to zookeeper instance at " + config.zkConnect)
    zkClient = new ZkClient(config.zkConnect, config.zkSessionTimeoutMs, config.zkConnectionTimeoutMs, ZKStringSerializer)
  }

  def shutdown() {
    val canShutdown = isShuttingDown.compareAndSet(false, true);
    if (canShutdown) {
      info("ZKConsumerConnector shutting down")

      if (wildcardTopicWatcher != null)
        wildcardTopicWatcher.shutdown()
      try {
        if (config.autoCommit)
          scheduler.shutdownNow()
        fetcher match {
          case Some(f) => f.shutdown
          case None =>
        }
        sendShutdownToAllQueues()
        if (config.autoCommit)
          commitOffsets()
        if (zkClient != null) {
          zkClient.close()
          zkClient = null
        }
      } catch {
        case e =>
          fatal("error during consumer connector shutdown", e)
      }
      info("ZKConsumerConnector shut down completed")
    }
  }

<<<<<<< HEAD
  def consume[T](topicCountMap: scala.collection.Map[String,Int],
                 decoder: Decoder[T])
      : Map[String,List[KafkaStream[T]]] = {
=======
  def consume[K, V](topicCountMap: scala.collection.Map[String,Int], keyDecoder: Decoder[K], valueDecoder: Decoder[V])
      : Map[String,List[KafkaStream[K,V]]] = {
>>>>>>> 602acaf4
    debug("entering consume ")
    if (topicCountMap == null)
      throw new RuntimeException("topicCountMap is null")

    val topicCount = TopicCount.constructTopicCount(consumerIdString, topicCountMap)

    val topicThreadIds = topicCount.getConsumerThreadIdsPerTopic
<<<<<<< HEAD

    // make a list of (queue,stream) pairs, one pair for each threadId
    val queuesAndStreams = topicThreadIds.values.map(threadIdSet =>
      threadIdSet.map(_ => {
        val queue =  new LinkedBlockingQueue[FetchedDataChunk](config.maxQueuedChunks)
        val stream = new KafkaStream[T](
          queue, config.consumerTimeoutMs, decoder, config.enableShallowIterator)
        (queue, stream)
      })
    ).flatten.toList

=======

    // make a list of (queue,stream) pairs, one pair for each threadId
    val queuesAndStreams = topicThreadIds.values.map(threadIdSet =>
      threadIdSet.map(_ => {
        val queue =  new LinkedBlockingQueue[FetchedDataChunk](config.maxQueuedChunks)
        val stream = new KafkaStream[K,V](
          queue, config.consumerTimeoutMs, keyDecoder, valueDecoder, config.enableShallowIterator)
        (queue, stream)
      })
    ).flatten.toList

>>>>>>> 602acaf4
    val dirs = new ZKGroupDirs(config.groupId)
    registerConsumerInZK(dirs, consumerIdString, topicCount)
    reinitializeConsumer(topicCount, queuesAndStreams)

<<<<<<< HEAD
    loadBalancerListener.kafkaMessageAndMetadataStreams.asInstanceOf[Map[String, List[KafkaStream[T]]]]
  }

  private def registerConsumerInZK(dirs: ZKGroupDirs, consumerIdString: String, topicCount: TopicCount) {
=======
    loadBalancerListener.kafkaMessageAndMetadataStreams.asInstanceOf[Map[String, List[KafkaStream[K,V]]]]
  }

  // this API is used by unit tests only
  def getTopicRegistry: Pool[String, Pool[Int, PartitionTopicInfo]] = topicRegistry

  private def registerConsumerInZK(dirs: ZKGroupDirs, consumerIdString: String, topicCount: TopicCount) = {
>>>>>>> 602acaf4
    info("begin registering consumer " + consumerIdString + " in ZK")
    createEphemeralPathExpectConflict(zkClient,
                                      dirs.consumerRegistryDir + "/" + consumerIdString,
                                      topicCount.dbString)
    info("end registering consumer " + consumerIdString + " in ZK")
  }

  private def sendShutdownToAllQueues() = {
    for (queue <- topicThreadIdAndQueues.values) {
      debug("Clearing up queue")
      queue.clear()
      queue.put(ZookeeperConsumerConnector.shutdownCommand)
      debug("Cleared queue and sent shutdown command")
    }
  }

  def autoCommit() {
    trace("auto committing")
    try {
      commitOffsets()
    }
    catch {
      case t: Throwable =>
      // log it and let it go
        error("exception during autoCommit: ", t)
    }
  }

  def commitOffsets() {
    if (zkClient == null) {
      error("zk client is null. Cannot commit offsets")
      return
    }
    for ((topic, infos) <- topicRegistry) {
      val topicDirs = new ZKGroupTopicDirs(config.groupId, topic)
      for (info <- infos.values) {
        val newOffset = info.getConsumeOffset
        try {
<<<<<<< HEAD
          updatePersistentPath(zkClient, topicDirs.consumerOffsetDir + "/" + info.partition.name,
=======
          updatePersistentPath(zkClient, topicDirs.consumerOffsetDir + "/" + info.partitionId,
>>>>>>> 602acaf4
            newOffset.toString)
        } catch {
          case t: Throwable =>
          // log it and let it go
            warn("exception during commitOffsets",  t)
        }
        debug("Committed offset " + newOffset + " for topic " + info)
      }
    }
  }

<<<<<<< HEAD
  // for JMX
  def getPartOwnerStats(): String = {
    val builder = new StringBuilder
    for ((topic, infos) <- topicRegistry) {
      builder.append("\n" + topic + ": [")
      val topicDirs = new ZKGroupTopicDirs(config.groupId, topic)
      for(partition <- infos.values) {
        builder.append("\n    {")
        builder.append{partition.partition.name}
        builder.append(",fetch offset:" + partition.getFetchOffset)
        builder.append(",consumer offset:" + partition.getConsumeOffset)
        builder.append("}")
      }
      builder.append("\n        ]")
    }
    builder.toString
  }

  // for JMX
  def getConsumerGroup(): String = config.groupId

  def getOffsetLag(topic: String, brokerId: Int, partitionId: Int): Long =
    getLatestOffset(topic, brokerId, partitionId) - getConsumedOffset(topic, brokerId, partitionId)

  def getConsumedOffset(topic: String, brokerId: Int, partitionId: Int): Long = {
    val partition = new Partition(brokerId, partitionId)
    val partitionInfos = topicRegistry.get(topic)
    if (partitionInfos != null) {
      val partitionInfo = partitionInfos.get(partition)
      if (partitionInfo != null)
        return partitionInfo.getConsumeOffset
    }

    //otherwise, try to get it from zookeeper
    try {
      val topicDirs = new ZKGroupTopicDirs(config.groupId, topic)
      val znode = topicDirs.consumerOffsetDir + "/" + partition.name
      val offsetString = readDataMaybeNull(zkClient, znode)
      if (offsetString != null)
        return offsetString.toLong
      else
        return -1
    }
    catch {
      case e =>
        error("error in getConsumedOffset JMX ", e)
    }
    return -2
  }

  def getLatestOffset(topic: String, brokerId: Int, partitionId: Int): Long =
    earliestOrLatestOffset(topic, brokerId, partitionId, OffsetRequest.LatestTime)

  private def earliestOrLatestOffset(topic: String, brokerId: Int, partitionId: Int, earliestOrLatest: Long): Long = {
    var simpleConsumer: SimpleConsumer = null
    var producedOffset: Long = -1L
    try {
      val cluster = getCluster(zkClient)
      val broker = cluster.getBroker(brokerId) match {
        case Some(b) => b
        case None => throw new IllegalStateException("Broker " + brokerId + " is unavailable. Cannot issue " +
          "getOffsetsBefore request")
      }
      simpleConsumer = new SimpleConsumer(broker.host, broker.port, ConsumerConfig.SocketTimeout,
                                            ConsumerConfig.SocketBufferSize)
      val offsets = simpleConsumer.getOffsetsBefore(topic, partitionId, earliestOrLatest, 1)
      producedOffset = offsets(0)
    }
    catch {
      case e =>
        error("error in earliestOrLatestOffset() ", e)
    }
    finally {
      if (simpleConsumer != null)
        simpleConsumer.close
    }
    producedOffset
  }
=======

>>>>>>> 602acaf4

  class ZKSessionExpireListener(val dirs: ZKGroupDirs,
                                 val consumerIdString: String,
                                 val topicCount: TopicCount,
                                 val loadBalancerListener: ZKRebalancerListener)
    extends IZkStateListener {
    @throws(classOf[Exception])
    def handleStateChanged(state: KeeperState) {
      // do nothing, since zkclient will do reconnect for us.
    }

    /**
     * Called after the zookeeper session has expired and a new session has been created. You would have to re-create
     * any ephemeral nodes here.
     *
     * @throws Exception
     *             On any error.
     */
    @throws(classOf[Exception])
    def handleNewSession() {
      /**
       *  When we get a SessionExpired event, we lost all ephemeral nodes and zkclient has reestablished a
       *  connection for us. We need to release the ownership of the current consumer and re-register this
       *  consumer in the consumer registry and trigger a rebalance.
       */
      info("ZK expired; release old broker parition ownership; re-register consumer " + consumerIdString)
      loadBalancerListener.resetState()
      registerConsumerInZK(dirs, consumerIdString, topicCount)
      // explicitly trigger load balancing for this consumer
      loadBalancerListener.syncedRebalance()

      // There is no need to resubscribe to child and state changes.
      // The child change watchers will be set inside rebalance when we read the children list.
    }

  }

  class ZKRebalancerListener(val group: String, val consumerIdString: String,
<<<<<<< HEAD
                             val kafkaMessageAndMetadataStreams: mutable.Map[String,List[KafkaStream[_]]])
=======
                             val kafkaMessageAndMetadataStreams: mutable.Map[String,List[KafkaStream[_,_]]])
>>>>>>> 602acaf4
    extends IZkChildListener {
    private var isWatcherTriggered = false
    private val lock = new ReentrantLock
    private val cond = lock.newCondition()
    private val watcherExecutorThread = new Thread(consumerIdString + "_watcher_executor") {
      override def run() {
        info("starting watcher executor thread for consumer " + consumerIdString)
        var doRebalance = false
        while (!isShuttingDown.get) {
          try {
            lock.lock()
            try {
              if (!isWatcherTriggered)
                cond.await(1000, TimeUnit.MILLISECONDS) // wake up periodically so that it can check the shutdown flag
            } finally {
              doRebalance = isWatcherTriggered
              isWatcherTriggered = false
              lock.unlock()
            }
            if (doRebalance)
              syncedRebalance
          } catch {
            case t => error("error during syncedRebalance", t)
          }
        }
        info("stopping watcher executor thread for consumer " + consumerIdString)
      }
    }
    watcherExecutorThread.start()

    @throws(classOf[Exception])
    def handleChildChange(parentPath : String, curChilds : java.util.List[String]) {
      lock.lock()
      try {
        isWatcherTriggered = true
        cond.signalAll()
      } finally {
        lock.unlock()
      }
    }

<<<<<<< HEAD
    private def deletePartitionOwnershipFromZK(topic: String, partition: String) {
=======
    private def deletePartitionOwnershipFromZK(topic: String, partition: Int) {
>>>>>>> 602acaf4
      val topicDirs = new ZKGroupTopicDirs(group, topic)
      val znode = topicDirs.consumerOwnerDir + "/" + partition
      deletePath(zkClient, znode)
      debug("Consumer " + consumerIdString + " releasing " + znode)
    }

<<<<<<< HEAD
    private def releasePartitionOwnership(localTopicRegistry: Pool[String, Pool[Partition, PartitionTopicInfo]])= {
      info("Releasing partition ownership")
      for ((topic, infos) <- localTopicRegistry) {
        for(partition <- infos.keys)
          deletePartitionOwnershipFromZK(topic, partition.toString)
=======
    private def releasePartitionOwnership(localTopicRegistry: Pool[String, Pool[Int, PartitionTopicInfo]])= {
      info("Releasing partition ownership")
      for ((topic, infos) <- localTopicRegistry) {
        for(partition <- infos.keys)
          deletePartitionOwnershipFromZK(topic, partition)
>>>>>>> 602acaf4
        localTopicRegistry.remove(topic)
      }
    }

    def resetState() {
      topicRegistry.clear
    }

    def syncedRebalance() {
      rebalanceLock synchronized {
        for (i <- 0 until config.maxRebalanceRetries) {
          info("begin rebalancing consumer " + consumerIdString + " try #" + i)
          var done = false
          val cluster = getCluster(zkClient)
          try {
            done = rebalance(cluster)
<<<<<<< HEAD
          }
          catch {
=======
          } catch {
>>>>>>> 602acaf4
            case e =>
              /** occasionally, we may hit a ZK exception because the ZK state is changing while we are iterating.
               * For example, a ZK node can disappear between the time we get all children and the time we try to get
               * the value of a child. Just let this go since another rebalance will be triggered.
               **/
              info("exception during rebalance ", e)
          }
          info("end rebalancing consumer " + consumerIdString + " try #" + i)
          if (done) {
            return
<<<<<<< HEAD
          }else {
=======
          } else {
>>>>>>> 602acaf4
              /* Here the cache is at a risk of being stale. To take future rebalancing decisions correctly, we should
               * clear the cache */
              info("Rebalancing attempt failed. Clearing the cache before the next rebalancing operation is triggered")
          }
          // stop all fetchers and clear all the queues to avoid data duplication
          closeFetchersForQueues(cluster, kafkaMessageAndMetadataStreams, topicThreadIdAndQueues.map(q => q._2))
          Thread.sleep(config.rebalanceBackoffMs)
        }
      }

      throw new ConsumerRebalanceFailedException(consumerIdString + " can't rebalance after " + config.maxRebalanceRetries +" retries")
    }

    private def rebalance(cluster: Cluster): Boolean = {
      val myTopicThreadIdsMap = TopicCount.constructTopicCount(group, consumerIdString, zkClient).getConsumerThreadIdsPerTopic
      val consumersPerTopicMap = getConsumersPerTopic(zkClient, group)
<<<<<<< HEAD
      val partitionsPerTopicMap = getPartitionsForTopics(zkClient, myTopicThreadIdsMap.keys.iterator)

      /**
       * fetchers must be stopped to avoid data duplication, since if the current
       * rebalancing attempt fails, the partitions that are released could be owned by another consumer.
       * But if we don't stop the fetchers first, this consumer would continue returning data for released
       * partitions in parallel. So, not stopping the fetchers leads to duplicate data.
       */
      closeFetchers(cluster, kafkaMessageAndMetadataStreams, myTopicThreadIdsMap)

      releasePartitionOwnership(topicRegistry)

      var partitionOwnershipDecision = new collection.mutable.HashMap[(String, String), String]()
      var currentTopicRegistry = new Pool[String, Pool[Partition, PartitionTopicInfo]]

      for ((topic, consumerThreadIdSet) <- myTopicThreadIdsMap) {
        currentTopicRegistry.put(topic, new Pool[Partition, PartitionTopicInfo])
=======
      val brokers = getAllBrokersInCluster(zkClient)
      val topicsMetadata = ClientUtils.fetchTopicMetadata(myTopicThreadIdsMap.keySet, brokers).topicsMetadata
      val partitionsPerTopicMap = new mutable.HashMap[String, Seq[Int]]
      val leaderIdForPartitionsMap = new mutable.HashMap[(String, Int), Int]
      topicsMetadata.foreach(m =>{
        val topic = m.topic
        val partitions = m.partitionsMetadata.map(m1 => m1.partitionId)
        partitionsPerTopicMap.put(topic, partitions)
        m.partitionsMetadata.foreach(pmd =>{
          val partitionId = pmd.partitionId
          val leaderOpt = pmd.leader
          if(leaderOpt.isDefined)
            leaderIdForPartitionsMap.put((topic, partitionId), leaderOpt.get.id)
        })
      })
      /**
       * fetchers must be stopped to avoid data duplication, since if the current
       * rebalancing attempt fails, the partitions that are released could be owned by another consumer.
       * But if we don't stop the fetchers first, this consumer would continue returning data for released
       * partitions in parallel. So, not stopping the fetchers leads to duplicate data.
       */
      closeFetchers(cluster, kafkaMessageAndMetadataStreams, myTopicThreadIdsMap)

      releasePartitionOwnership(topicRegistry)

      var partitionOwnershipDecision = new collection.mutable.HashMap[(String, Int), String]()
      val currentTopicRegistry = new Pool[String, Pool[Int, PartitionTopicInfo]]

      for ((topic, consumerThreadIdSet) <- myTopicThreadIdsMap) {
        currentTopicRegistry.put(topic, new Pool[Int, PartitionTopicInfo])
>>>>>>> 602acaf4

        val topicDirs = new ZKGroupTopicDirs(group, topic)
        val curConsumers = consumersPerTopicMap.get(topic).get
        val curPartitions: Seq[Int] = partitionsPerTopicMap.get(topic).get

        val nPartsPerConsumer = curPartitions.size / curConsumers.size
        val nConsumersWithExtraPart = curPartitions.size % curConsumers.size

        info("Consumer " + consumerIdString + " rebalancing the following partitions: " + curPartitions +
          " for topic " + topic + " with consumers: " + curConsumers)

        for (consumerThreadId <- consumerThreadIdSet) {
          val myConsumerPosition = curConsumers.findIndexOf(_ == consumerThreadId)
          assert(myConsumerPosition >= 0)
          val startPart = nPartsPerConsumer*myConsumerPosition + myConsumerPosition.min(nConsumersWithExtraPart)
          val nParts = nPartsPerConsumer + (if (myConsumerPosition + 1 > nConsumersWithExtraPart) 0 else 1)

          /**
           *   Range-partition the sorted partitions to consumers for better locality.
           *  The first few consumers pick up an extra partition, if any.
           */
          if (nParts <= 0)
            warn("No broker partitions consumed by consumer thread " + consumerThreadId + " for topic " + topic)
          else {
            for (i <- startPart until startPart + nParts) {
              val partition = curPartitions(i)
              info(consumerThreadId + " attempting to claim partition " + partition)
<<<<<<< HEAD
              addPartitionTopicInfo(currentTopicRegistry, topicDirs, partition, topic, consumerThreadId)
=======
              addPartitionTopicInfo(currentTopicRegistry, leaderIdForPartitionsMap, topicDirs, partition, topic, consumerThreadId)
>>>>>>> 602acaf4
              // record the partition ownership decision
              partitionOwnershipDecision += ((topic, partition) -> consumerThreadId)
            }
          }
        }
      }

      /**
       * move the partition ownership here, since that can be used to indicate a truly successful rebalancing attempt
       * A rebalancing attempt is completed successfully only after the fetchers have been started correctly
       */
      if(reflectPartitionOwnershipDecision(partitionOwnershipDecision.toMap)) {
        info("Updating the cache")
        debug("Partitions per topic cache " + partitionsPerTopicMap)
        debug("Consumers per topic cache " + consumersPerTopicMap)
        topicRegistry = currentTopicRegistry
        updateFetcher(cluster)
        true
<<<<<<< HEAD
      }else {
=======
      } else {
>>>>>>> 602acaf4
        false
      }
    }

    private def closeFetchersForQueues(cluster: Cluster,
<<<<<<< HEAD
                                       messageStreams: Map[String,List[KafkaStream[_]]],
                                       queuesToBeCleared: Iterable[BlockingQueue[FetchedDataChunk]]) {
      var allPartitionInfos = topicRegistry.values.map(p => p.values).flatten
      fetcher match {
        case Some(f) => f.stopConnectionsToAllBrokers
        f.clearFetcherQueues(allPartitionInfos, cluster, queuesToBeCleared, messageStreams)
        info("Committing all offsets after clearing the fetcher queues")
        /**
        * here, we need to commit offsets before stopping the consumer from returning any more messages
        * from the current data chunk. Since partition ownership is not yet released, this commit offsets
        * call will ensure that the offsets committed now will be used by the next consumer thread owning the partition
        * for the current data chunk. Since the fetchers are already shutdown and this is the last chunk to be iterated
        * by the consumer, there will be no more messages returned by this iterator until the rebalancing finishes
        * successfully and the fetchers restart to fetch more data chunks
        **/
        commitOffsets
=======
                                       messageStreams: Map[String,List[KafkaStream[_,_]]],
                                       queuesToBeCleared: Iterable[BlockingQueue[FetchedDataChunk]]) {
      val allPartitionInfos = topicRegistry.values.map(p => p.values).flatten
      fetcher match {
        case Some(f) =>
          f.stopAllConnections
          clearFetcherQueues(allPartitionInfos, cluster, queuesToBeCleared, messageStreams)
          info("Committing all offsets after clearing the fetcher queues")
          /**
          * here, we need to commit offsets before stopping the consumer from returning any more messages
          * from the current data chunk. Since partition ownership is not yet released, this commit offsets
          * call will ensure that the offsets committed now will be used by the next consumer thread owning the partition
          * for the current data chunk. Since the fetchers are already shutdown and this is the last chunk to be iterated
          * by the consumer, there will be no more messages returned by this iterator until the rebalancing finishes
          * successfully and the fetchers restart to fetch more data chunks
          **/
          commitOffsets
>>>>>>> 602acaf4
        case None =>
      }
    }

<<<<<<< HEAD
    private def closeFetchers(cluster: Cluster, messageStreams: Map[String,List[KafkaStream[_]]],
=======
    private def clearFetcherQueues(topicInfos: Iterable[PartitionTopicInfo], cluster: Cluster,
                                   queuesTobeCleared: Iterable[BlockingQueue[FetchedDataChunk]],
                                   messageStreams: Map[String,List[KafkaStream[_,_]]]) {

      // Clear all but the currently iterated upon chunk in the consumer thread's queue
      queuesTobeCleared.foreach(_.clear)
      info("Cleared all relevant queues for this fetcher")

      // Also clear the currently iterated upon chunk in the consumer threads
      if(messageStreams != null)
         messageStreams.foreach(_._2.foreach(s => s.clear()))

      info("Cleared the data chunks in all the consumer message iterators")

    }

    private def closeFetchers(cluster: Cluster, messageStreams: Map[String,List[KafkaStream[_,_]]],
>>>>>>> 602acaf4
                              relevantTopicThreadIdsMap: Map[String, Set[String]]) {
      // only clear the fetcher queues for certain topic partitions that *might* no longer be served by this consumer
      // after this rebalancing attempt
      val queuesTobeCleared = topicThreadIdAndQueues.filter(q => relevantTopicThreadIdsMap.contains(q._1._1)).map(q => q._2)
      closeFetchersForQueues(cluster, messageStreams, queuesTobeCleared)
    }

    private def updateFetcher(cluster: Cluster) {
      // update partitions for fetcher
      var allPartitionInfos : List[PartitionTopicInfo] = Nil
      for (partitionInfos <- topicRegistry.values)
        for (partition <- partitionInfos.values)
          allPartitionInfos ::= partition
      info("Consumer " + consumerIdString + " selected partitions : " +
        allPartitionInfos.sortWith((s,t) => s.partitionId < t.partitionId).map(_.toString).mkString(","))

      fetcher match {
        case Some(f) =>
          f.startConnections(allPartitionInfos, cluster)
        case None =>
      }
    }

<<<<<<< HEAD
    private def reflectPartitionOwnershipDecision(partitionOwnershipDecision: Map[(String, String), String]): Boolean = {
      var successfullyOwnedPartitions : List[(String, String)] = Nil
=======
    private def reflectPartitionOwnershipDecision(partitionOwnershipDecision: Map[(String, Int), String]): Boolean = {
      var successfullyOwnedPartitions : List[(String, Int)] = Nil
>>>>>>> 602acaf4
      val partitionOwnershipSuccessful = partitionOwnershipDecision.map { partitionOwner =>
        val topic = partitionOwner._1._1
        val partition = partitionOwner._1._2
        val consumerThreadId = partitionOwner._2
<<<<<<< HEAD
        val topicDirs = new ZKGroupTopicDirs(group, topic)
        val partitionOwnerPath = topicDirs.consumerOwnerDir + "/" + partition
=======
        val partitionOwnerPath = getConsumerPartitionOwnerPath(group, topic, partition)
>>>>>>> 602acaf4
        try {
          createEphemeralPathExpectConflict(zkClient, partitionOwnerPath, consumerThreadId)
          info(consumerThreadId + " successfully owned partition " + partition + " for topic " + topic)
          successfullyOwnedPartitions ::= (topic, partition)
          true
<<<<<<< HEAD
        }
        catch {
=======
        } catch {
>>>>>>> 602acaf4
          case e: ZkNodeExistsException =>
            // The node hasn't been deleted by the original owner. So wait a bit and retry.
            info("waiting for the partition ownership to be deleted: " + partition)
            false
          case e2 => throw e2
        }
      }
      val hasPartitionOwnershipFailed = partitionOwnershipSuccessful.foldLeft(0)((sum, decision) => sum + (if(decision) 0 else 1))
      /* even if one of the partition ownership attempt has failed, return false */
      if(hasPartitionOwnershipFailed > 0) {
        // remove all paths that we have owned in ZK
        successfullyOwnedPartitions.foreach(topicAndPartition => deletePartitionOwnershipFromZK(topicAndPartition._1, topicAndPartition._2))
        false
      }
      else true
    }

<<<<<<< HEAD
    private def addPartitionTopicInfo(currentTopicRegistry: Pool[String, Pool[Partition, PartitionTopicInfo]],
                                      topicDirs: ZKGroupTopicDirs, partitionString: String,
                                      topic: String, consumerThreadId: String) {
      val partition = Partition.parse(partitionString)
      val partTopicInfoMap = currentTopicRegistry.get(topic)

      val znode = topicDirs.consumerOffsetDir + "/" + partition.name
      val offsetString = readDataMaybeNull(zkClient, znode)
=======
    private def addPartitionTopicInfo(currentTopicRegistry: Pool[String, Pool[Int, PartitionTopicInfo]],
                                      leaderIdForPartitionsMap: Map[(String, Int), Int],
                                      topicDirs: ZKGroupTopicDirs, partition: Int,
                                      topic: String, consumerThreadId: String) {
      val partTopicInfoMap = currentTopicRegistry.get(topic)

      // find the leader for this partition
      val leaderOpt = leaderIdForPartitionsMap.get((topic, partition))
      leaderOpt match {
        case None => throw new NoBrokersForPartitionException("No leader available for partition %d on topic %s".
          format(partition, topic))
        case Some(l) => debug("Leader for partition %d for topic %s is %d".format(partition, topic, l))
      }
      val leader = leaderOpt.get

      val znode = topicDirs.consumerOffsetDir + "/" + partition
      val offsetString = readDataMaybeNull(zkClient, znode)._1
>>>>>>> 602acaf4
      // If first time starting a consumer, set the initial offset based on the config
      val offset =
        offsetString match {
          case Some(offsetStr) => offsetStr.toLong
          case None =>
            config.autoOffsetReset match {
              case OffsetRequest.SmallestTimeString =>
                SimpleConsumer.earliestOrLatestOffset(zkClient, topic, leader, partition, OffsetRequest.EarliestTime)
              case OffsetRequest.LargestTimeString =>
                SimpleConsumer.earliestOrLatestOffset(zkClient, topic, leader, partition, OffsetRequest.LatestTime)
              case _ =>
                throw new InvalidConfigException("Wrong value in autoOffsetReset in ConsumerConfig")
            }
        }
<<<<<<< HEAD
      else
        offset = offsetString.toLong
=======
>>>>>>> 602acaf4
      val queue = topicThreadIdAndQueues.get((topic, consumerThreadId))
      val consumedOffset = new AtomicLong(offset)
      val fetchedOffset = new AtomicLong(offset)
      val partTopicInfo = new PartitionTopicInfo(topic,
                                                 leader,
                                                 partition,
                                                 queue,
                                                 consumedOffset,
                                                 fetchedOffset,
                                                 new AtomicInteger(config.fetchSize))
      partTopicInfoMap.put(partition, partTopicInfo)
      debug(partTopicInfo + " selected new offset " + offset)
    }
  }

<<<<<<< HEAD
  private def reinitializeConsumer[T](
      topicCount: TopicCount,
      queuesAndStreams: List[(LinkedBlockingQueue[FetchedDataChunk],KafkaStream[T])]) {
=======
  private def reinitializeConsumer[K,V](
      topicCount: TopicCount,
      queuesAndStreams: List[(LinkedBlockingQueue[FetchedDataChunk],KafkaStream[K,V])]) {
>>>>>>> 602acaf4

    val dirs = new ZKGroupDirs(config.groupId)

    // listener to consumer and partition changes
    if (loadBalancerListener == null) {
<<<<<<< HEAD
      val topicStreamsMap = new mutable.HashMap[String,List[KafkaStream[T]]]
      loadBalancerListener = new ZKRebalancerListener(
        config.groupId, consumerIdString, topicStreamsMap.asInstanceOf[scala.collection.mutable.Map[String, List[KafkaStream[_]]]])
=======
      val topicStreamsMap = new mutable.HashMap[String,List[KafkaStream[K,V]]]
      loadBalancerListener = new ZKRebalancerListener(
        config.groupId, consumerIdString, topicStreamsMap.asInstanceOf[scala.collection.mutable.Map[String, List[KafkaStream[_,_]]]])
>>>>>>> 602acaf4
    }

    // register listener for session expired event
    if (sessionExpirationListener == null)
      sessionExpirationListener = new ZKSessionExpireListener(
        dirs, consumerIdString, topicCount, loadBalancerListener)

    val topicStreamsMap = loadBalancerListener.kafkaMessageAndMetadataStreams

    // map of {topic -> Set(thread-1, thread-2, ...)}
    val consumerThreadIdsPerTopic: Map[String, Set[String]] =
      topicCount.getConsumerThreadIdsPerTopic

    val allQueuesAndStreams = topicCount match {
      case wildTopicCount: WildcardTopicCount =>
        /*
         * Wild-card consumption streams share the same queues, so we need to
         * duplicate the list for the subsequent zip operation.
         */
        (1 to consumerThreadIdsPerTopic.keySet.size).flatMap(_ => queuesAndStreams).toList
      case statTopicCount: StaticTopicCount =>
        queuesAndStreams
    }

    val topicThreadIds = consumerThreadIdsPerTopic.map {
      case(topic, threadIds) =>
        threadIds.map((topic, _))
    }.flatten

    require(topicThreadIds.size == allQueuesAndStreams.size,
      "Mismatch between thread ID count (%d) and queue count (%d)"
      .format(topicThreadIds.size, allQueuesAndStreams.size))
    val threadQueueStreamPairs = topicThreadIds.zip(allQueuesAndStreams)

    threadQueueStreamPairs.foreach(e => {
      val topicThreadId = e._1
      val q = e._2._1
      topicThreadIdAndQueues.put(topicThreadId, q)
<<<<<<< HEAD
=======
      newGauge(
        config.groupId + "-" + topicThreadId._1 + "-" + topicThreadId._2 + "-FetchQueueSize",
        new Gauge[Int] {
          def getValue = q.size
        }
      )
>>>>>>> 602acaf4
    })

    val groupedByTopic = threadQueueStreamPairs.groupBy(_._1._1)
    groupedByTopic.foreach(e => {
      val topic = e._1
      val streams = e._2.map(_._2._2).toList
      topicStreamsMap += (topic -> streams)
      debug("adding topic %s and %d streams to map.".format(topic, streams.size))
    })

    // listener to consumer and partition changes
    zkClient.subscribeStateChanges(sessionExpirationListener)

    zkClient.subscribeChildChanges(dirs.consumerRegistryDir, loadBalancerListener)

    topicStreamsMap.foreach { topicAndStreams =>
      // register on broker partition path changes
      val partitionPath = BrokerTopicsPath + "/" + topicAndStreams._1
      zkClient.subscribeChildChanges(partitionPath, loadBalancerListener)
    }

    // explicitly trigger load balancing for this consumer
    loadBalancerListener.syncedRebalance()
  }

<<<<<<< HEAD
  class WildcardStreamsHandler[T](topicFilter: TopicFilter,
                                  numStreams: Int,
                                  decoder: Decoder[T])
=======
  class WildcardStreamsHandler[K,V](topicFilter: TopicFilter,
                                  numStreams: Int,
                                  keyDecoder: Decoder[K],
                                  valueDecoder: Decoder[V])
>>>>>>> 602acaf4
                                extends TopicEventHandler[String] {

    if (messageStreamCreated.getAndSet(true))
      throw new RuntimeException("Each consumer connector can create " +
        "message streams by filter at most once.")

    private val wildcardQueuesAndStreams = (1 to numStreams)
      .map(e => {
        val queue = new LinkedBlockingQueue[FetchedDataChunk](config.maxQueuedChunks)
<<<<<<< HEAD
        val stream = new KafkaStream[T](
          queue, config.consumerTimeoutMs, decoder, config.enableShallowIterator)
=======
        val stream = new KafkaStream[K,V](queue, 
                                          config.consumerTimeoutMs, 
                                          keyDecoder, 
                                          valueDecoder, 
                                          config.enableShallowIterator)
>>>>>>> 602acaf4
        (queue, stream)
    }).toList

     // bootstrap with existing topics
    private var wildcardTopics =
      getChildrenParentMayNotExist(zkClient, BrokerTopicsPath)
        .filter(topicFilter.isTopicAllowed)

    private val wildcardTopicCount = TopicCount.constructTopicCount(
      consumerIdString, topicFilter, numStreams, zkClient)

    val dirs = new ZKGroupDirs(config.groupId)
    registerConsumerInZK(dirs, consumerIdString, wildcardTopicCount)
    reinitializeConsumer(wildcardTopicCount, wildcardQueuesAndStreams)

    if (!topicFilter.requiresTopicEventWatcher) {
      info("Not creating event watcher for trivial whitelist " + topicFilter)
    }
    else {
      info("Creating topic event watcher for whitelist " + topicFilter)
      wildcardTopicWatcher = new ZookeeperTopicEventWatcher(config, this)

      /*
       * Topic events will trigger subsequent synced rebalances. Also, the
       * consumer will get registered only after an allowed topic becomes
       * available.
       */
    }

    def handleTopicEvent(allTopics: Seq[String]) {
      debug("Handling topic event")

      val updatedTopics = allTopics.filter(topicFilter.isTopicAllowed)

      val addedTopics = updatedTopics filterNot (wildcardTopics contains)
      if (addedTopics.nonEmpty)
        info("Topic event: added topics = %s"
                             .format(addedTopics))

      /*
       * TODO: Deleted topics are interesting (and will not be a concern until
       * 0.8 release). We may need to remove these topics from the rebalance
       * listener's map in reinitializeConsumer.
       */
      val deletedTopics = wildcardTopics filterNot (updatedTopics contains)
      if (deletedTopics.nonEmpty)
        info("Topic event: deleted topics = %s"
                             .format(deletedTopics))

      wildcardTopics = updatedTopics
      info("Topics to consume = %s".format(wildcardTopics))

      if (addedTopics.nonEmpty || deletedTopics.nonEmpty)
        reinitializeConsumer(wildcardTopicCount, wildcardQueuesAndStreams)
    }

<<<<<<< HEAD
    def streams: Seq[KafkaStream[T]] =
=======
    def streams: Seq[KafkaStream[K,V]] =
>>>>>>> 602acaf4
      wildcardQueuesAndStreams.map(_._2)
  }
}
<|MERGE_RESOLUTION|>--- conflicted
+++ resolved
@@ -28,12 +28,6 @@
 import org.I0Itec.zkclient.{IZkStateListener, IZkChildListener, ZkClient}
 import org.apache.zookeeper.Watcher.Event.KeeperState
 import java.util.UUID
-<<<<<<< HEAD
-import kafka.serializer.Decoder
-import kafka.common.{ConsumerRebalanceFailedException, InvalidConfigException}
-import java.lang.IllegalStateException
-import kafka.utils.ZkUtils._
-=======
 import kafka.serializer._
 import kafka.utils.ZkUtils._
 import kafka.common._
@@ -42,7 +36,6 @@
 import kafka.api.OffsetRequest
 import kafka.metrics._
 import kafka.producer.ProducerConfig
->>>>>>> 602acaf4
 
 
 /**
@@ -86,26 +79,14 @@
 
 private[kafka] class ZookeeperConsumerConnector(val config: ConsumerConfig,
                                                 val enableFetcher: Boolean) // for testing only
-<<<<<<< HEAD
-        extends ConsumerConnector with ZookeeperConsumerConnectorMBean
-        with Logging {
-=======
         extends ConsumerConnector with Logging with KafkaMetricsGroup {
->>>>>>> 602acaf4
   private val isShuttingDown = new AtomicBoolean(false)
   private val rebalanceLock = new Object
   private var fetcher: Option[ConsumerFetcherManager] = None
   private var zkClient: ZkClient = null
-<<<<<<< HEAD
-  private var topicRegistry = new Pool[String, Pool[Partition, PartitionTopicInfo]]
-  // topicThreadIdAndQueues : (topic,consumerThreadId) -> queue
-  private val topicThreadIdAndQueues = new Pool[Tuple2[String,String], BlockingQueue[FetchedDataChunk]]
-  private val scheduler = new KafkaScheduler(1, "Kafka-consumer-autocommit-", false)
-=======
   private var topicRegistry = new Pool[String, Pool[Int, PartitionTopicInfo]]
   private val topicThreadIdAndQueues = new Pool[(String,String), BlockingQueue[FetchedDataChunk]]
   private val scheduler = new KafkaScheduler(1)
->>>>>>> 602acaf4
   private val messageStreamCreated = new AtomicBoolean(false)
 
   private var sessionExpirationListener: ZKSessionExpireListener = null
@@ -126,11 +107,7 @@
     }
     config.groupId + "_" + consumerUuid
   }
-<<<<<<< HEAD
-  this.logIdent = consumerIdString + " "
-=======
   this.logIdent = "[" + consumerIdString + "], "
->>>>>>> 602acaf4
 
   connectZk()
   createFetcher()
@@ -156,26 +133,11 @@
     consume(topicCountMap, keyDecoder, valueDecoder)
   }
 
-<<<<<<< HEAD
-  def createMessageStreams[T](topicCountMap: Map[String,Int],
-                              decoder: Decoder[T])
-      : Map[String,List[KafkaStream[T]]] = {
-    if (messageStreamCreated.getAndSet(true))
-      throw new RuntimeException(this.getClass.getSimpleName +
-                                   " can create message streams at most once")
-    consume(topicCountMap, decoder)
-=======
   def createMessageStreamsByFilter[K,V](topicFilter: TopicFilter, 
                                         numStreams: Int, 
                                         keyDecoder: Decoder[K] = new DefaultDecoder(), 
                                         valueDecoder: Decoder[V] = new DefaultDecoder()) = {
     val wildcardStreamsHandler = new WildcardStreamsHandler[K,V](topicFilter, numStreams, keyDecoder, valueDecoder)
-    wildcardStreamsHandler.streams
->>>>>>> 602acaf4
-  }
-
-  def createMessageStreamsByFilter[T](topicFilter: TopicFilter, numStreams: Int, decoder: Decoder[T]) = {
-    val wildcardStreamsHandler = new WildcardStreamsHandler[T](topicFilter, numStreams, decoder)
     wildcardStreamsHandler.streams
   }
 
@@ -218,14 +180,8 @@
     }
   }
 
-<<<<<<< HEAD
-  def consume[T](topicCountMap: scala.collection.Map[String,Int],
-                 decoder: Decoder[T])
-      : Map[String,List[KafkaStream[T]]] = {
-=======
   def consume[K, V](topicCountMap: scala.collection.Map[String,Int], keyDecoder: Decoder[K], valueDecoder: Decoder[V])
       : Map[String,List[KafkaStream[K,V]]] = {
->>>>>>> 602acaf4
     debug("entering consume ")
     if (topicCountMap == null)
       throw new RuntimeException("topicCountMap is null")
@@ -233,19 +189,6 @@
     val topicCount = TopicCount.constructTopicCount(consumerIdString, topicCountMap)
 
     val topicThreadIds = topicCount.getConsumerThreadIdsPerTopic
-<<<<<<< HEAD
-
-    // make a list of (queue,stream) pairs, one pair for each threadId
-    val queuesAndStreams = topicThreadIds.values.map(threadIdSet =>
-      threadIdSet.map(_ => {
-        val queue =  new LinkedBlockingQueue[FetchedDataChunk](config.maxQueuedChunks)
-        val stream = new KafkaStream[T](
-          queue, config.consumerTimeoutMs, decoder, config.enableShallowIterator)
-        (queue, stream)
-      })
-    ).flatten.toList
-
-=======
 
     // make a list of (queue,stream) pairs, one pair for each threadId
     val queuesAndStreams = topicThreadIds.values.map(threadIdSet =>
@@ -257,17 +200,10 @@
       })
     ).flatten.toList
 
->>>>>>> 602acaf4
     val dirs = new ZKGroupDirs(config.groupId)
     registerConsumerInZK(dirs, consumerIdString, topicCount)
     reinitializeConsumer(topicCount, queuesAndStreams)
 
-<<<<<<< HEAD
-    loadBalancerListener.kafkaMessageAndMetadataStreams.asInstanceOf[Map[String, List[KafkaStream[T]]]]
-  }
-
-  private def registerConsumerInZK(dirs: ZKGroupDirs, consumerIdString: String, topicCount: TopicCount) {
-=======
     loadBalancerListener.kafkaMessageAndMetadataStreams.asInstanceOf[Map[String, List[KafkaStream[K,V]]]]
   }
 
@@ -275,7 +211,6 @@
   def getTopicRegistry: Pool[String, Pool[Int, PartitionTopicInfo]] = topicRegistry
 
   private def registerConsumerInZK(dirs: ZKGroupDirs, consumerIdString: String, topicCount: TopicCount) = {
->>>>>>> 602acaf4
     info("begin registering consumer " + consumerIdString + " in ZK")
     createEphemeralPathExpectConflict(zkClient,
                                       dirs.consumerRegistryDir + "/" + consumerIdString,
@@ -314,11 +249,7 @@
       for (info <- infos.values) {
         val newOffset = info.getConsumeOffset
         try {
-<<<<<<< HEAD
-          updatePersistentPath(zkClient, topicDirs.consumerOffsetDir + "/" + info.partition.name,
-=======
           updatePersistentPath(zkClient, topicDirs.consumerOffsetDir + "/" + info.partitionId,
->>>>>>> 602acaf4
             newOffset.toString)
         } catch {
           case t: Throwable =>
@@ -330,88 +261,7 @@
     }
   }
 
-<<<<<<< HEAD
-  // for JMX
-  def getPartOwnerStats(): String = {
-    val builder = new StringBuilder
-    for ((topic, infos) <- topicRegistry) {
-      builder.append("\n" + topic + ": [")
-      val topicDirs = new ZKGroupTopicDirs(config.groupId, topic)
-      for(partition <- infos.values) {
-        builder.append("\n    {")
-        builder.append{partition.partition.name}
-        builder.append(",fetch offset:" + partition.getFetchOffset)
-        builder.append(",consumer offset:" + partition.getConsumeOffset)
-        builder.append("}")
-      }
-      builder.append("\n        ]")
-    }
-    builder.toString
-  }
-
-  // for JMX
-  def getConsumerGroup(): String = config.groupId
-
-  def getOffsetLag(topic: String, brokerId: Int, partitionId: Int): Long =
-    getLatestOffset(topic, brokerId, partitionId) - getConsumedOffset(topic, brokerId, partitionId)
-
-  def getConsumedOffset(topic: String, brokerId: Int, partitionId: Int): Long = {
-    val partition = new Partition(brokerId, partitionId)
-    val partitionInfos = topicRegistry.get(topic)
-    if (partitionInfos != null) {
-      val partitionInfo = partitionInfos.get(partition)
-      if (partitionInfo != null)
-        return partitionInfo.getConsumeOffset
-    }
-
-    //otherwise, try to get it from zookeeper
-    try {
-      val topicDirs = new ZKGroupTopicDirs(config.groupId, topic)
-      val znode = topicDirs.consumerOffsetDir + "/" + partition.name
-      val offsetString = readDataMaybeNull(zkClient, znode)
-      if (offsetString != null)
-        return offsetString.toLong
-      else
-        return -1
-    }
-    catch {
-      case e =>
-        error("error in getConsumedOffset JMX ", e)
-    }
-    return -2
-  }
-
-  def getLatestOffset(topic: String, brokerId: Int, partitionId: Int): Long =
-    earliestOrLatestOffset(topic, brokerId, partitionId, OffsetRequest.LatestTime)
-
-  private def earliestOrLatestOffset(topic: String, brokerId: Int, partitionId: Int, earliestOrLatest: Long): Long = {
-    var simpleConsumer: SimpleConsumer = null
-    var producedOffset: Long = -1L
-    try {
-      val cluster = getCluster(zkClient)
-      val broker = cluster.getBroker(brokerId) match {
-        case Some(b) => b
-        case None => throw new IllegalStateException("Broker " + brokerId + " is unavailable. Cannot issue " +
-          "getOffsetsBefore request")
-      }
-      simpleConsumer = new SimpleConsumer(broker.host, broker.port, ConsumerConfig.SocketTimeout,
-                                            ConsumerConfig.SocketBufferSize)
-      val offsets = simpleConsumer.getOffsetsBefore(topic, partitionId, earliestOrLatest, 1)
-      producedOffset = offsets(0)
-    }
-    catch {
-      case e =>
-        error("error in earliestOrLatestOffset() ", e)
-    }
-    finally {
-      if (simpleConsumer != null)
-        simpleConsumer.close
-    }
-    producedOffset
-  }
-=======
-
->>>>>>> 602acaf4
+
 
   class ZKSessionExpireListener(val dirs: ZKGroupDirs,
                                  val consumerIdString: String,
@@ -450,11 +300,7 @@
   }
 
   class ZKRebalancerListener(val group: String, val consumerIdString: String,
-<<<<<<< HEAD
-                             val kafkaMessageAndMetadataStreams: mutable.Map[String,List[KafkaStream[_]]])
-=======
                              val kafkaMessageAndMetadataStreams: mutable.Map[String,List[KafkaStream[_,_]]])
->>>>>>> 602acaf4
     extends IZkChildListener {
     private var isWatcherTriggered = false
     private val lock = new ReentrantLock
@@ -496,30 +342,18 @@
       }
     }
 
-<<<<<<< HEAD
-    private def deletePartitionOwnershipFromZK(topic: String, partition: String) {
-=======
     private def deletePartitionOwnershipFromZK(topic: String, partition: Int) {
->>>>>>> 602acaf4
       val topicDirs = new ZKGroupTopicDirs(group, topic)
       val znode = topicDirs.consumerOwnerDir + "/" + partition
       deletePath(zkClient, znode)
       debug("Consumer " + consumerIdString + " releasing " + znode)
     }
 
-<<<<<<< HEAD
-    private def releasePartitionOwnership(localTopicRegistry: Pool[String, Pool[Partition, PartitionTopicInfo]])= {
-      info("Releasing partition ownership")
-      for ((topic, infos) <- localTopicRegistry) {
-        for(partition <- infos.keys)
-          deletePartitionOwnershipFromZK(topic, partition.toString)
-=======
     private def releasePartitionOwnership(localTopicRegistry: Pool[String, Pool[Int, PartitionTopicInfo]])= {
       info("Releasing partition ownership")
       for ((topic, infos) <- localTopicRegistry) {
         for(partition <- infos.keys)
           deletePartitionOwnershipFromZK(topic, partition)
->>>>>>> 602acaf4
         localTopicRegistry.remove(topic)
       }
     }
@@ -536,12 +370,7 @@
           val cluster = getCluster(zkClient)
           try {
             done = rebalance(cluster)
-<<<<<<< HEAD
-          }
-          catch {
-=======
           } catch {
->>>>>>> 602acaf4
             case e =>
               /** occasionally, we may hit a ZK exception because the ZK state is changing while we are iterating.
                * For example, a ZK node can disappear between the time we get all children and the time we try to get
@@ -552,11 +381,7 @@
           info("end rebalancing consumer " + consumerIdString + " try #" + i)
           if (done) {
             return
-<<<<<<< HEAD
-          }else {
-=======
           } else {
->>>>>>> 602acaf4
               /* Here the cache is at a risk of being stale. To take future rebalancing decisions correctly, we should
                * clear the cache */
               info("Rebalancing attempt failed. Clearing the cache before the next rebalancing operation is triggered")
@@ -573,25 +398,6 @@
     private def rebalance(cluster: Cluster): Boolean = {
       val myTopicThreadIdsMap = TopicCount.constructTopicCount(group, consumerIdString, zkClient).getConsumerThreadIdsPerTopic
       val consumersPerTopicMap = getConsumersPerTopic(zkClient, group)
-<<<<<<< HEAD
-      val partitionsPerTopicMap = getPartitionsForTopics(zkClient, myTopicThreadIdsMap.keys.iterator)
-
-      /**
-       * fetchers must be stopped to avoid data duplication, since if the current
-       * rebalancing attempt fails, the partitions that are released could be owned by another consumer.
-       * But if we don't stop the fetchers first, this consumer would continue returning data for released
-       * partitions in parallel. So, not stopping the fetchers leads to duplicate data.
-       */
-      closeFetchers(cluster, kafkaMessageAndMetadataStreams, myTopicThreadIdsMap)
-
-      releasePartitionOwnership(topicRegistry)
-
-      var partitionOwnershipDecision = new collection.mutable.HashMap[(String, String), String]()
-      var currentTopicRegistry = new Pool[String, Pool[Partition, PartitionTopicInfo]]
-
-      for ((topic, consumerThreadIdSet) <- myTopicThreadIdsMap) {
-        currentTopicRegistry.put(topic, new Pool[Partition, PartitionTopicInfo])
-=======
       val brokers = getAllBrokersInCluster(zkClient)
       val topicsMetadata = ClientUtils.fetchTopicMetadata(myTopicThreadIdsMap.keySet, brokers).topicsMetadata
       val partitionsPerTopicMap = new mutable.HashMap[String, Seq[Int]]
@@ -622,7 +428,6 @@
 
       for ((topic, consumerThreadIdSet) <- myTopicThreadIdsMap) {
         currentTopicRegistry.put(topic, new Pool[Int, PartitionTopicInfo])
->>>>>>> 602acaf4
 
         val topicDirs = new ZKGroupTopicDirs(group, topic)
         val curConsumers = consumersPerTopicMap.get(topic).get
@@ -650,11 +455,7 @@
             for (i <- startPart until startPart + nParts) {
               val partition = curPartitions(i)
               info(consumerThreadId + " attempting to claim partition " + partition)
-<<<<<<< HEAD
-              addPartitionTopicInfo(currentTopicRegistry, topicDirs, partition, topic, consumerThreadId)
-=======
               addPartitionTopicInfo(currentTopicRegistry, leaderIdForPartitionsMap, topicDirs, partition, topic, consumerThreadId)
->>>>>>> 602acaf4
               // record the partition ownership decision
               partitionOwnershipDecision += ((topic, partition) -> consumerThreadId)
             }
@@ -673,34 +474,12 @@
         topicRegistry = currentTopicRegistry
         updateFetcher(cluster)
         true
-<<<<<<< HEAD
-      }else {
-=======
       } else {
->>>>>>> 602acaf4
         false
       }
     }
 
     private def closeFetchersForQueues(cluster: Cluster,
-<<<<<<< HEAD
-                                       messageStreams: Map[String,List[KafkaStream[_]]],
-                                       queuesToBeCleared: Iterable[BlockingQueue[FetchedDataChunk]]) {
-      var allPartitionInfos = topicRegistry.values.map(p => p.values).flatten
-      fetcher match {
-        case Some(f) => f.stopConnectionsToAllBrokers
-        f.clearFetcherQueues(allPartitionInfos, cluster, queuesToBeCleared, messageStreams)
-        info("Committing all offsets after clearing the fetcher queues")
-        /**
-        * here, we need to commit offsets before stopping the consumer from returning any more messages
-        * from the current data chunk. Since partition ownership is not yet released, this commit offsets
-        * call will ensure that the offsets committed now will be used by the next consumer thread owning the partition
-        * for the current data chunk. Since the fetchers are already shutdown and this is the last chunk to be iterated
-        * by the consumer, there will be no more messages returned by this iterator until the rebalancing finishes
-        * successfully and the fetchers restart to fetch more data chunks
-        **/
-        commitOffsets
-=======
                                        messageStreams: Map[String,List[KafkaStream[_,_]]],
                                        queuesToBeCleared: Iterable[BlockingQueue[FetchedDataChunk]]) {
       val allPartitionInfos = topicRegistry.values.map(p => p.values).flatten
@@ -718,14 +497,10 @@
           * successfully and the fetchers restart to fetch more data chunks
           **/
           commitOffsets
->>>>>>> 602acaf4
         case None =>
       }
     }
 
-<<<<<<< HEAD
-    private def closeFetchers(cluster: Cluster, messageStreams: Map[String,List[KafkaStream[_]]],
-=======
     private def clearFetcherQueues(topicInfos: Iterable[PartitionTopicInfo], cluster: Cluster,
                                    queuesTobeCleared: Iterable[BlockingQueue[FetchedDataChunk]],
                                    messageStreams: Map[String,List[KafkaStream[_,_]]]) {
@@ -743,7 +518,6 @@
     }
 
     private def closeFetchers(cluster: Cluster, messageStreams: Map[String,List[KafkaStream[_,_]]],
->>>>>>> 602acaf4
                               relevantTopicThreadIdsMap: Map[String, Set[String]]) {
       // only clear the fetcher queues for certain topic partitions that *might* no longer be served by this consumer
       // after this rebalancing attempt
@@ -767,34 +541,19 @@
       }
     }
 
-<<<<<<< HEAD
-    private def reflectPartitionOwnershipDecision(partitionOwnershipDecision: Map[(String, String), String]): Boolean = {
-      var successfullyOwnedPartitions : List[(String, String)] = Nil
-=======
     private def reflectPartitionOwnershipDecision(partitionOwnershipDecision: Map[(String, Int), String]): Boolean = {
       var successfullyOwnedPartitions : List[(String, Int)] = Nil
->>>>>>> 602acaf4
       val partitionOwnershipSuccessful = partitionOwnershipDecision.map { partitionOwner =>
         val topic = partitionOwner._1._1
         val partition = partitionOwner._1._2
         val consumerThreadId = partitionOwner._2
-<<<<<<< HEAD
-        val topicDirs = new ZKGroupTopicDirs(group, topic)
-        val partitionOwnerPath = topicDirs.consumerOwnerDir + "/" + partition
-=======
         val partitionOwnerPath = getConsumerPartitionOwnerPath(group, topic, partition)
->>>>>>> 602acaf4
         try {
           createEphemeralPathExpectConflict(zkClient, partitionOwnerPath, consumerThreadId)
           info(consumerThreadId + " successfully owned partition " + partition + " for topic " + topic)
           successfullyOwnedPartitions ::= (topic, partition)
           true
-<<<<<<< HEAD
-        }
-        catch {
-=======
         } catch {
->>>>>>> 602acaf4
           case e: ZkNodeExistsException =>
             // The node hasn't been deleted by the original owner. So wait a bit and retry.
             info("waiting for the partition ownership to be deleted: " + partition)
@@ -812,16 +571,6 @@
       else true
     }
 
-<<<<<<< HEAD
-    private def addPartitionTopicInfo(currentTopicRegistry: Pool[String, Pool[Partition, PartitionTopicInfo]],
-                                      topicDirs: ZKGroupTopicDirs, partitionString: String,
-                                      topic: String, consumerThreadId: String) {
-      val partition = Partition.parse(partitionString)
-      val partTopicInfoMap = currentTopicRegistry.get(topic)
-
-      val znode = topicDirs.consumerOffsetDir + "/" + partition.name
-      val offsetString = readDataMaybeNull(zkClient, znode)
-=======
     private def addPartitionTopicInfo(currentTopicRegistry: Pool[String, Pool[Int, PartitionTopicInfo]],
                                       leaderIdForPartitionsMap: Map[(String, Int), Int],
                                       topicDirs: ZKGroupTopicDirs, partition: Int,
@@ -839,7 +588,6 @@
 
       val znode = topicDirs.consumerOffsetDir + "/" + partition
       val offsetString = readDataMaybeNull(zkClient, znode)._1
->>>>>>> 602acaf4
       // If first time starting a consumer, set the initial offset based on the config
       val offset =
         offsetString match {
@@ -854,11 +602,6 @@
                 throw new InvalidConfigException("Wrong value in autoOffsetReset in ConsumerConfig")
             }
         }
-<<<<<<< HEAD
-      else
-        offset = offsetString.toLong
-=======
->>>>>>> 602acaf4
       val queue = topicThreadIdAndQueues.get((topic, consumerThreadId))
       val consumedOffset = new AtomicLong(offset)
       val fetchedOffset = new AtomicLong(offset)
@@ -874,29 +617,17 @@
     }
   }
 
-<<<<<<< HEAD
-  private def reinitializeConsumer[T](
-      topicCount: TopicCount,
-      queuesAndStreams: List[(LinkedBlockingQueue[FetchedDataChunk],KafkaStream[T])]) {
-=======
   private def reinitializeConsumer[K,V](
       topicCount: TopicCount,
       queuesAndStreams: List[(LinkedBlockingQueue[FetchedDataChunk],KafkaStream[K,V])]) {
->>>>>>> 602acaf4
 
     val dirs = new ZKGroupDirs(config.groupId)
 
     // listener to consumer and partition changes
     if (loadBalancerListener == null) {
-<<<<<<< HEAD
-      val topicStreamsMap = new mutable.HashMap[String,List[KafkaStream[T]]]
-      loadBalancerListener = new ZKRebalancerListener(
-        config.groupId, consumerIdString, topicStreamsMap.asInstanceOf[scala.collection.mutable.Map[String, List[KafkaStream[_]]]])
-=======
       val topicStreamsMap = new mutable.HashMap[String,List[KafkaStream[K,V]]]
       loadBalancerListener = new ZKRebalancerListener(
         config.groupId, consumerIdString, topicStreamsMap.asInstanceOf[scala.collection.mutable.Map[String, List[KafkaStream[_,_]]]])
->>>>>>> 602acaf4
     }
 
     // register listener for session expired event
@@ -935,15 +666,12 @@
       val topicThreadId = e._1
       val q = e._2._1
       topicThreadIdAndQueues.put(topicThreadId, q)
-<<<<<<< HEAD
-=======
       newGauge(
         config.groupId + "-" + topicThreadId._1 + "-" + topicThreadId._2 + "-FetchQueueSize",
         new Gauge[Int] {
           def getValue = q.size
         }
       )
->>>>>>> 602acaf4
     })
 
     val groupedByTopic = threadQueueStreamPairs.groupBy(_._1._1)
@@ -969,16 +697,10 @@
     loadBalancerListener.syncedRebalance()
   }
 
-<<<<<<< HEAD
-  class WildcardStreamsHandler[T](topicFilter: TopicFilter,
-                                  numStreams: Int,
-                                  decoder: Decoder[T])
-=======
   class WildcardStreamsHandler[K,V](topicFilter: TopicFilter,
                                   numStreams: Int,
                                   keyDecoder: Decoder[K],
                                   valueDecoder: Decoder[V])
->>>>>>> 602acaf4
                                 extends TopicEventHandler[String] {
 
     if (messageStreamCreated.getAndSet(true))
@@ -988,16 +710,11 @@
     private val wildcardQueuesAndStreams = (1 to numStreams)
       .map(e => {
         val queue = new LinkedBlockingQueue[FetchedDataChunk](config.maxQueuedChunks)
-<<<<<<< HEAD
-        val stream = new KafkaStream[T](
-          queue, config.consumerTimeoutMs, decoder, config.enableShallowIterator)
-=======
         val stream = new KafkaStream[K,V](queue, 
                                           config.consumerTimeoutMs, 
                                           keyDecoder, 
                                           valueDecoder, 
                                           config.enableShallowIterator)
->>>>>>> 602acaf4
         (queue, stream)
     }).toList
 
@@ -1054,11 +771,7 @@
         reinitializeConsumer(wildcardTopicCount, wildcardQueuesAndStreams)
     }
 
-<<<<<<< HEAD
-    def streams: Seq[KafkaStream[T]] =
-=======
     def streams: Seq[KafkaStream[K,V]] =
->>>>>>> 602acaf4
       wildcardQueuesAndStreams.map(_._2)
   }
 }
